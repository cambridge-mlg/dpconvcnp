from typing import Tuple, Dict, List, Optional
import argparse
import os
import yaml
from omegaconf import OmegaConf, DictConfig
from hydra.utils import instantiate
from datetime import datetime
import git
import sys
from io import FileIO

import tensorflow as tf
import tensorflow_probability as tfp
from tensorboard.summary import Writer
from tqdm import tqdm
import numpy as np
import pandas as pd

from dpconvcnp.random import Seed
from dpconvcnp.data.data import DataGenerator, Batch
from dpconvcnp.data.gp import (
    GPGroundTruthPredictor,
    GPWithPrivateOutputsNonprivateInputs,
)
from dpconvcnp.utils import cast, f32

tfd = tfp.distributions


@tf.function(reduce_retracing=True)
def train_step(
    seed: Seed,
    model: tf.Module,
    x_ctx: tf.Tensor,
    y_ctx: tf.Tensor,
    x_trg: tf.Tensor,
    y_trg: tf.Tensor,
    epsilon: tf.Tensor,
    delta: tf.Tensor,
    optimizer: tf.optimizers.Optimizer,
) -> Tuple[Seed, tf.Tensor]:
    """Perform a single training step, returning the updateed seed and
    loss, i.e. the negative log likelihood.

    Arguments:
        seed: seed to use in the model loss.
        model: model to train.
        batch: batch of data to use in the training step.
        optimizer: optimizer to use in the training step.

    Returns:
        seed: updated seed.
        loss: negative log likelihood.
    """

    with tf.GradientTape() as tape:
        seed, loss, _, _ = model.loss(
            seed=seed,
            x_ctx=x_ctx,
            y_ctx=y_ctx,
            x_trg=x_trg,
            y_trg=y_trg,
            epsilon=epsilon,
            delta=delta,
            training=True,
        )
        loss = tf.reduce_mean(loss) / cast(tf.shape(y_trg)[1], f32)

    gradients = tape.gradient(loss, model.trainable_variables)
    gradients = [tf.where(tf.math.is_nan(g), tf.zeros_like(g), g) for g in gradients]
    optimizer.apply_gradients(zip(gradients, model.trainable_variables))

    return seed, loss


def train_epoch(
    seed: Seed,
    model: tf.Module,
    generator: DataGenerator,
    optimizer: tf.optimizers.Optimizer,
    writer: Writer,
    step: int,
) -> Tuple[Seed, int]:
    epoch = tqdm(generator, total=generator.num_batches, desc="Training")

    for batch in epoch:
        seed, loss = train_step(
            seed=seed,
            model=model,
            x_ctx=batch.x_ctx,
            y_ctx=batch.y_ctx,
            x_trg=batch.x_trg,
            y_trg=batch.y_trg,
            epsilon=batch.epsilon,
            delta=batch.delta,
            optimizer=optimizer,
        )

        writer.add_scalar("train/loss", loss, step)

        if not model.dpsetconv_encoder.amortize_y_bound:
            writer.add_scalar(
                "y_bound",
                model.dpsetconv_encoder.y_bound(None, None)[0, 0],
                step,
            )

        if not model.dpsetconv_encoder.amortize_w_noise:
            writer.add_scalar(
                "w_noise",
                model.dpsetconv_encoder.w_noise(None, None)[0, 0],
                step,
            )

        epoch.set_postfix(loss=f"{loss:.4f}")

        step = step + 1

    return seed, step


def valid_epoch(
    seed: Seed,
    model: tf.Module,
    generator: DataGenerator,
    epoch: Optional[int] = None,
    writer: Optional[Writer] = None,
    fast_validation: bool = False,
) -> Tuple[Seed, Dict[str, tf.Tensor], List[Batch]]:
    result = {
        "kl_diag": [],
        "loss": [],
        "pred_mean": [],
        "pred_std": [],
        "gt_mean": [],
        "gt_std": [],
        "gt_loss": [],
        "ideal_channel_mean": [],
        "ideal_channel_std": [],
        "ideal_channel_loss": [],
    }

    batches = []

    idealised_predictor = GPWithPrivateOutputsNonprivateInputs(
        dpsetconv=model.dpsetconv_encoder,
    )

    for batch in tqdm(generator, total=generator.num_batches, desc="Validation"):
        seed, loss, mean, std = model.loss(
            seed=seed,
            x_ctx=batch.x_ctx,
            y_ctx=batch.y_ctx,
            x_trg=batch.x_trg,
            y_trg=batch.y_trg,
            epsilon=batch.epsilon,
            delta=batch.delta,
        )

        loss = loss / batch.y_trg.shape[1]

        result["loss"].append(loss)
        result["pred_mean"].append(mean[:, :, 0])
        result["pred_std"].append(std[:, :, 0])

        if batch.gt_pred is not None:
            gt_mean, gt_std, gt_log_lik, _ = batch.gt_pred(
                x_ctx=batch.x_ctx,
                y_ctx=batch.y_ctx,
                x_trg=batch.x_trg,
                y_trg=batch.y_trg,
            )
            gt_loss = -gt_log_lik / batch.y_trg.shape[1]

            result["gt_mean"].append(gt_mean[:, :, 0])
            result["gt_std"].append(gt_std[:, :, 0])
            result["gt_loss"].append(gt_loss)

            result["kl_diag"].append(
                tf.reduce_mean(
                    gauss_gauss_kl_diag(
                        mean_1=gt_mean,
                        std_1=gt_std,
                        mean_2=mean,
                        std_2=std,
                    ),
                    axis=[1, 2],
                )
            )

<<<<<<< HEAD
            if not fast_validation and type(batch.gt_pred) == GPGroundTruthPredictor:
=======
            if (
                not fast_validation
                and type(batch.gt_pred) == GPGroundTruthPredictor
            ):
>>>>>>> 2968d780
                (
                    seed,
                    _,
                    ideal_mean,
                    ideal_std,
                    ideal_log_lik,
                ) = idealised_predictor(
                    seed=seed,
                    x_ctx=batch.x_ctx,
                    y_ctx=batch.y_ctx,
                    x_trg=batch.x_trg,
                    y_trg=batch.y_trg,
                    epsilon=batch.epsilon,
                    delta=batch.delta,
                    gen_kernel=batch.gt_pred.kernel,
                    gen_kernel_noiseless=batch.gt_pred.kernel_noiseless,
                    gen_noise_std=batch.gt_pred.noise_std,
                    override_w_noise=False,
                )
                ideal_loss = -ideal_log_lik / batch.y_trg.shape[1]

                result[f"ideal_channel_mean"].append(ideal_mean[:, :, 0])
                result[f"ideal_channel_std"].append(ideal_std)
                result[f"ideal_channel_loss"].append(ideal_loss)

        batches.append(batch)

    result["mean_loss"] = tf.reduce_mean(result["loss"])
    result["stderr_loss"] = (
        tf.math.reduce_std(result["loss"]) / len(result["loss"]) ** 0.5
    )
    result["mean_kl_diag"] = tf.reduce_mean(result["kl_diag"])

    result["loss"] = tf.concat(result["loss"], axis=0)

    if len(result["gt_loss"]) > 0:
        result["kl_diag"] = tf.concat(result["kl_diag"], axis=0)

    if len(result["gt_loss"]) > 0:
        result["gt_loss"] = tf.concat(result["gt_loss"], axis=0)
        result["mean_gt_loss"] = tf.reduce_mean(result["gt_loss"])

    if len(result[f"ideal_channel_loss"]) > 0:
        result[f"ideal_channel_loss"] = tf.concat(
            result[f"ideal_channel_loss"],
            axis=0,
        )
        result[f"mean_ideal_channel_loss"] = tf.reduce_mean(
            result[f"ideal_channel_loss"],
        )

    result["epsilon"] = tf.concat([b.epsilon for b in batches], axis=0)
    result["delta"] = tf.concat([b.delta for b in batches], axis=0)

    if writer is not None:
        writer.add_scalar("val/loss", result["mean_loss"], epoch)
        writer.add_scalar("val/kl_diag", result["mean_kl_diag"], epoch)

        if len(result["gt_loss"]) > 0:
            writer.add_scalar(
                "val/gt_loss",
                result["mean_gt_loss"],
                epoch,
            )

        if len(result[f"ideal_channel_loss"]) > 0:
            writer.add_scalar(
                f"val/ideal_channel_loss",
                result[f"mean_ideal_channel_loss"],
                epoch,
            )

    return seed, result, batches


def evaluation_summary(
    path: str,
    evaluation_result: Dict[str, tf.Tensor],
    batches: List[Batch],
):
    num_ctx = np.array(
        [batch.x_ctx.shape[1] for batch in batches for _ in range(len(batch.x_ctx))]
    )

    def try_convert_to_numpy(tensor):
        return tensor.numpy() if type(tensor) is tf.Tensor else None
    
    # Make dataframe
    df = pd.DataFrame(
        {
            "loss": evaluation_result["loss"].numpy(),
            "gt_loss": try_convert_to_numpy(evaluation_result["gt_loss"]),
            "ideal_channel_loss": try_convert_to_numpy(evaluation_result["ideal_channel_loss"]),
            "kl_diag": try_convert_to_numpy(evaluation_result["kl_diag"]),
            "epsilon": evaluation_result["epsilon"].numpy(),
            "delta": evaluation_result["delta"].numpy(),
            "n": num_ctx,
        }
    )

    # Save dataframe
    df.to_csv(f"{path}/metrics.csv", index=False)


class ModelCheckpointer:
    def __init__(self, path: str):
        self.path = path
        self.best_validation_loss = float("inf")

    def update_best_and_last_checkpoints(
        self,
        model: tf.Module,
        valid_result: Dict[str, tf.Tensor],
    ) -> None:
        """Update the best and last checkpoints of the model.

        Arguments:
            model: model to save.
            valid_result: validation result dictionary.
        """

        loss_ci = (
            valid_result["mean_loss"] + 1.96 * valid_result["stderr_loss"]
        )

        if loss_ci < self.best_validation_loss:
            self.best_validation_loss = loss_ci
            model.save_weights(f"{self.path}/best")

        model.save_weights(f"{self.path}/last")

    def load_best_checkpoint(self, model: tf.Module) -> None:
        model.load_weights(f"{self.path}/best")

    def load_last_checkpoint(self, model: tf.Module) -> None:
        model.load_weights(f"{self.path}/last")


def gauss_gauss_kl_diag(
    mean_1: tf.Tensor,
    std_1: tf.Tensor,
    mean_2: tf.Tensor,
    std_2: tf.Tensor,
) -> tf.Tensor:
    """Compute the KL divergence between two diagonal Gaussians.

    Arguments:
        mean_1: mean of first Gaussian.
        std_1: standard deviation of first Gaussian.
        mean_2: mean of second Gaussian.
        std_2: standard deviation of second Gaussian.

    Returns:
        kl: KL divergence between the two Gaussians.
    """

    dist_1 = tfd.Normal(loc=mean_1, scale=std_1)
    dist_2 = tfd.Normal(loc=mean_2, scale=std_2)

    return tfd.kl_divergence(dist_1, dist_2)


def initialize_experiment() -> (
    Tuple[DictConfig, DictConfig, str, str, Writer, ModelCheckpointer]
):
    """Initialize experiment by parsing the config file, checking that the
    repo is clean, creating a path for the experiment, and creating a
    writer for tensorboard.

    Returns:
        experiment: experiment config object.
        path: path to experiment.
        writer: tensorboard writer.
    """

    # Make argument parser with just the config argument
    parser = argparse.ArgumentParser()
    parser.add_argument("--config", type=str)
    parser.add_argument("--debug", action="store_true")
    args, config_changes = parser.parse_known_args()

    # Create a repo object and check if local repo is clean
    repo = git.Repo(search_parent_directories=True)

    # Check that the repo is clean
    # assert args.debug or not repo.is_dirty(), "Repo is dirty, please commit changes."
    # assert args.debug or not has_commits_ahead(
    #     repo
    # ), "Repo has commits ahead, please push changes."

    # Initialize experiment, make path and writer
    OmegaConf.register_new_resolver("eval", eval)
    config = OmegaConf.load(args.config)
    config_changes = OmegaConf.from_cli(config_changes)

    config = OmegaConf.merge(config, config_changes)
    experiment = instantiate(config)
    path = make_experiment_path(experiment)
    writer = Writer(f"{path}/logs")

    # Write config to file together with commit hash
    with open(f"{path}/config.yml", "w") as file:
        hash = get_current_commit_hash(repo) if not args.debug else None
        config = OmegaConf.to_container(config)
        config.update({"commit": hash})
        yaml.dump(config, file, indent=4, sort_keys=False)

    # Set path for logging training output messages
    log_path = f"{path}/stdout.txt"

    # Create model checkpointer
    model_checkpointer = ModelCheckpointer(path=f"{path}/checkpoints")

    return experiment, config, path, log_path, writer, model_checkpointer


def initialize_evaluation(
    experiment_path: str = None,
    evaluation_config: str = None,
    **evaluation_config_changes,
):
    # Make argument parser with just the config argument
    parser = argparse.ArgumentParser()
    parser.add_argument("--experiment_path", type=str)
    parser.add_argument("--evaluation_config", type=str)
    parser.add_argument("--evaluation_dirname", type=str, default="eval")
    args, config_changes = parser.parse_known_args()

    experiment_path = (
        args.experiment_path if experiment_path is None else experiment_path
    )

    evaluation_config = (
        args.evaluation_config if evaluation_config is None else evaluation_config
    )

    # Initialize experiment, make path and writer
    try:
        OmegaConf.register_new_resolver("eval", eval)

    except ValueError:
        pass

    experiment_config = OmegaConf.load(f"{experiment_path}/config.yml")
    evaluation_config = OmegaConf.merge(
        OmegaConf.load(evaluation_config),
        OmegaConf.from_cli(config_changes),
        evaluation_config_changes,
    )
    experiment = instantiate(experiment_config)
    evaluation = instantiate(evaluation_config)

    # Create model checkpointer and load model
    checkpointer = ModelCheckpointer(
        path=f"{experiment_path}/checkpoints",
    )

    # Set model
    model = experiment.model

    # Load model weights
    checkpointer.load_best_checkpoint(model=model)

    return (
        experiment,
        model,
        list(evaluation.params.evaluation_seed),
        evaluation.generator,
        experiment_path,
        args.evaluation_dirname,
        evaluation.params.eval_name,
    )


def has_commits_ahead(repo: git.Repo) -> bool:
    """Check if there are commits ahead in the local current branch.

    Arguments:
        repo: git repo object.

    Returns:
        has_commits_ahead: True if there are commits ahead, False otherwise.
    """
    if repo.head.is_detached:
        assert not repo.is_dirty(), "Repo is dirty, please commit changes."
        return False

    else:
        current_branch = repo.active_branch.name
        commits = list(repo.iter_commits(f"origin/{current_branch}..{current_branch}"))
        return len(commits) > 0


def get_current_commit_hash(repo: git.Repo) -> str:
    """Get the current commit hash of the local repo.

    Arguments:
        repo: git repo object.

    Returns:
        commit_hash: current commit hash.
    """
    if repo.head.is_detached:
        return repo.commit(repo.head.object).hexsha

    else:
        return repo.head.commit.hexsha


def make_experiment_path(experiment: DictConfig) -> str:
    """Parse initialized experiment config and make up a path
    for the experiment, and create it if it doesn't exist,
    otherwise raise an error. Finally return the path.

    Arguments:
        config: config object.

    Returns:
        experiment_path: path to the experiment.
    """

    path = os.path.join(
        experiment.misc.results_root,
        experiment.misc.experiment_name or datetime.now().strftime("%m-%d-%H-%M-%S"),
    )

    if not os.path.exists(path):
        print(f"Making path for experiment results: {path}.")
        os.makedirs(path)

    else:
        print("Path for experiment results already exists! Exiting.")
        quit()

    return path


def tee_to_file(log_file_path: str):
    log_file = open(log_file_path, "a")

    class Logger(object):
        def __init__(self, file: FileIO):
            self.terminal = sys.stdout
            self.log_file = file

        def write(self, message: str):
            self.terminal.write(message)
            self.log_file.write(message)

        def flush(self):
            self.terminal.flush()
            self.log_file.flush()

    sys.stdout = Logger(log_file)
    sys.stderr = Logger(log_file)


def get_batch_info(batch: Batch, idx: int) -> tf.Tensor:
    n = batch.x_ctx.shape[1]
    epsilon = batch.epsilon[idx].numpy()
    delta = batch.delta[idx].numpy()
    lengthscale = (
        batch.gt_pred.kernel.kernels[0].lengthscales.numpy()
        if (
            hasattr(batch.gt_pred, "kernel")
            and hasattr(batch.gt_pred.kernel.kernels[0], "lengthscales")
        )
        else None
    )

    info = {
        "n": n,
        "epsilon": epsilon,
        "delta": delta,
        "lengthscale": lengthscale,
    }

    return info<|MERGE_RESOLUTION|>--- conflicted
+++ resolved
@@ -188,14 +188,7 @@
                 )
             )
 
-<<<<<<< HEAD
             if not fast_validation and type(batch.gt_pred) == GPGroundTruthPredictor:
-=======
-            if (
-                not fast_validation
-                and type(batch.gt_pred) == GPGroundTruthPredictor
-            ):
->>>>>>> 2968d780
                 (
                     seed,
                     _,
@@ -282,13 +275,15 @@
 
     def try_convert_to_numpy(tensor):
         return tensor.numpy() if type(tensor) is tf.Tensor else None
-    
+
     # Make dataframe
     df = pd.DataFrame(
         {
             "loss": evaluation_result["loss"].numpy(),
             "gt_loss": try_convert_to_numpy(evaluation_result["gt_loss"]),
-            "ideal_channel_loss": try_convert_to_numpy(evaluation_result["ideal_channel_loss"]),
+            "ideal_channel_loss": try_convert_to_numpy(
+                evaluation_result["ideal_channel_loss"]
+            ),
             "kl_diag": try_convert_to_numpy(evaluation_result["kl_diag"]),
             "epsilon": evaluation_result["epsilon"].numpy(),
             "delta": evaluation_result["delta"].numpy(),
@@ -317,9 +312,7 @@
             valid_result: validation result dictionary.
         """
 
-        loss_ci = (
-            valid_result["mean_loss"] + 1.96 * valid_result["stderr_loss"]
-        )
+        loss_ci = valid_result["mean_loss"] + 1.96 * valid_result["stderr_loss"]
 
         if loss_ci < self.best_validation_loss:
             self.best_validation_loss = loss_ci
